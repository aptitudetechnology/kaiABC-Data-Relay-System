--- conflicted
+++ resolved
@@ -145,7 +145,6 @@
   Serial.begin(115200);
   UART_IF.begin(115200, SERIAL_8N1, RXD2, TXD2);
 #endif
-<<<<<<< HEAD
 #ifdef USE_GPS
   begin_gps();
 #endif
@@ -155,9 +154,7 @@
 #ifdef USE_RTC
   begin_rtc();
 #endif
-=======
-
->>>>>>> 16a6ac4b
+
 #ifdef USE_OLED
   init_oled();
   DBG("Display initialized!");
