<<<<<<< HEAD
#ifdef DEBUG
#define DBG(a) (Serial.println(a))
#else
#define DBG(a)
#endif

#if defined (ESP32)
#define UART_IF Serial1
#else
#define UART_IF Serial
#endif

#ifdef GLOBALS
#define FDRS_WIFI_SSID GLOBAL_SSID
#define FDRS_WIFI_PASS GLOBAL_PASS
#define FDRS_MQTT_ADDR GLOBAL_MQTT_ADDR
#define FDRS_BAND GLOBAL_BAND
#define FDRS_SF GLOBAL_SF
#else
#define FDRS_WIFI_SSID WIFI_SSID
#define FDRS_WIFI_PASS WIFI_PASS
#define FDRS_MQTT_ADDR MQTT_ADDR
#define FDRS_BAND BAND
#define FDRS_SF SF
#endif

#define MAC_PREFIX  0xAA, 0xBB, 0xCC, 0xDD, 0xEE  // Should only be changed if implementing multiple FDRS systems.

typedef struct __attribute__((packed)) DataReading {
  float d;
  uint16_t id;
  uint8_t t;

} DataReading;

const uint8_t espnow_size = 250 / sizeof(DataReading);
const uint8_t lora_size   = 256 / sizeof(DataReading);
const uint8_t mac_prefix[] = {MAC_PREFIX};

#ifdef ESP32
esp_now_peer_info_t peerInfo;
#endif

uint8_t broadcast_mac[] = {0xFF, 0xFF, 0xFF, 0xFF, 0xFF, 0xFF};
uint8_t selfAddress[] =   {MAC_PREFIX, UNIT_MAC};
uint8_t incMAC[6];

#ifdef ESPNOW1_PEER
uint8_t ESPNOW1[] =       {MAC_PREFIX, ESPNOW1_PEER};
#else
uint8_t ESPNOW1[] =       {0x00, 0x00, 0x00, 0x00, 0x00, 0x00};
#endif
#ifdef ESPNOW2_PEER
uint8_t ESPNOW2[] =       {MAC_PREFIX, ESPNOW2_PEER};
#else
uint8_t ESPNOW2[] =       {0x00, 0x00, 0x00, 0x00, 0x00, 0x00};
#endif

#ifdef USE_LORA
uint8_t LoRa1[] =         {mac_prefix[3], mac_prefix[4], LORA1_PEER};
uint8_t LoRa2[] =         {mac_prefix[3], mac_prefix[4], LORA2_PEER};
//uint8_t LoRaAddress[] = {0x42, 0x00};
#endif

DataReading theData[256];
uint8_t ln;
uint8_t newData = 0;

DataReading ESPNOW1buffer[256];
uint8_t lenESPNOW1 = 0;
uint32_t timeESPNOW1 = 0;
DataReading ESPNOW2buffer[256];
uint8_t lenESPNOW2 = 0;
uint32_t timeESPNOW2 = 0;
DataReading ESPNOWGbuffer[256];
uint8_t lenESPNOWG = 0;
uint32_t timeESPNOWG = 0;
DataReading SERIALbuffer[256];
uint8_t lenSERIAL = 0;
uint32_t timeSERIAL = 0;
DataReading MQTTbuffer[256];
uint8_t lenMQTT = 0;
uint32_t timeMQTT = 0;
DataReading LORAGbuffer[256];
uint8_t lenLORAG = 0;
uint32_t timeLORAG = 0;
DataReading LORA1buffer[256];
uint8_t lenLORA1 = 0;
uint32_t timeLORA1 = 0;
DataReading LORA2buffer[256];
uint8_t lenLORA2 = 0;
uint32_t timeLORA2 = 0;

WiFiClient espClient;
#ifdef USE_LED
CRGB leds[NUM_LEDS];
#endif
#ifdef USE_WIFI
PubSubClient client(espClient);
const char* ssid = FDRS_WIFI_SSID;
const char* password = FDRS_WIFI_PASS;
const char* mqtt_server = FDRS_MQTT_ADDR;
#endif


// Set ESP-NOW send and receive callbacks for either ESP8266 or ESP32
#if defined(ESP8266)
void OnDataSent(uint8_t *mac_addr, uint8_t sendStatus) {
}
void OnDataRecv(uint8_t* mac, uint8_t *incomingData, uint8_t len) {
#elif defined(ESP32)
void OnDataSent(const uint8_t *mac_addr, esp_now_send_status_t status) {
}
void OnDataRecv(const uint8_t * mac, const uint8_t *incomingData, int len) {
#endif
  memcpy(&theData, incomingData, sizeof(theData));
  memcpy(&incMAC, mac, sizeof(incMAC));
  DBG("Incoming ESP-NOW.");
  ln = len / sizeof(DataReading);
  if (memcmp(&incMAC, &ESPNOW1, 6) == 0) newData = 1;
  else if (memcmp(&incMAC, &ESPNOW2, 6) == 0) newData = 2;
  else newData = 3;
}
void getSerial() {
  String incomingString =  UART_IF.readStringUntil('\n');
  DynamicJsonDocument doc(24576);
  DeserializationError error = deserializeJson(doc, incomingString);
  if (error) {    // Test if parsing succeeds.
    //    DBG("json parse err");
    //    DBG(incomingString);
    return;
  } else {
    int s = doc.size();
    //UART_IF.println(s);
    for (int i = 0; i < s; i++) {
      theData[i].id = doc[i]["id"];
      theData[i].t = doc[i]["type"];
      theData[i].d = doc[i]["data"];
    }
    ln = s;
    newData = 4;
    DBG("Incoming Serial.");

  }
}
void mqtt_callback(char* topic, byte * message, unsigned int length) {
  String incomingString;
  DBG(topic);
  for (int i = 0; i < length; i++) {
    incomingString += (char)message[i];
  }
  StaticJsonDocument<2048> doc;
  DeserializationError error = deserializeJson(doc, incomingString);
  if (error) {    // Test if parsing succeeds.
    DBG("json parse err");
    DBG(incomingString);
    return;
  } else {
    int s = doc.size();
    //UART_IF.println(s);
    for (int i = 0; i < s; i++) {
      theData[i].id = doc[i]["id"];
      theData[i].t = doc[i]["type"];
      theData[i].d = doc[i]["data"];
    }
    ln = s;
    newData = 5;
    DBG("Incoming MQTT.");

  }
}

void getLoRa() {
#ifdef USE_LORA
  int packetSize = LoRa.parsePacket();
  if (packetSize) {
    uint8_t packet[packetSize];
    uint8_t incLORAMAC[2];
    LoRa.readBytes((uint8_t *)&packet, packetSize);
    //    for (int i = 0; i < packetSize; i++) {
    //      UART_IF.println(packet[i], HEX);
    //    }
    if (memcmp(&packet, &selfAddress[3], 3) == 0) {        //Check if addressed to this device
      memcpy(&incLORAMAC, &packet[3], 2);                  //Split off address portion of packet
      memcpy(&theData, &packet[5], packetSize - 5);        //Split off data portion of packet
      if (memcmp(&incLORAMAC, &LoRa1, 2) == 0) newData = 7;     //Check if it is from a registered sender
      else if (memcmp(&incLORAMAC, &LoRa2, 2) == 0) newData = 8;
      else newData = 6;
      ln = (packetSize - 5) / sizeof(DataReading);
      newData = 6;
      DBG("Incoming LoRa.");

    }
  }
#endif
}

void sendESPNOW(uint8_t address) {
  DBG("Sending ESP-NOW.");
  uint8_t NEWPEER[] = {MAC_PREFIX, address};
#if defined(ESP32)
  esp_now_peer_info_t peerInfo;
  peerInfo.ifidx = WIFI_IF_STA;
  peerInfo.channel = 0;
  peerInfo.encrypt = false;
  memcpy(peerInfo.peer_addr, NEWPEER, 6);
  if (esp_now_add_peer(&peerInfo) != ESP_OK) {
    DBG("Failed to add peer");
    return;
  }
#endif

  DataReading thePacket[ln];
  int j = 0;
  for (int i = 0; i < ln; i++) {
    if ( j > espnow_size) {
      j = 0;
      esp_now_send(NEWPEER, (uint8_t *) &thePacket, sizeof(thePacket));
    }
    thePacket[j] = theData[i];
    j++;
  }
  esp_now_send(NEWPEER, (uint8_t *) &thePacket, j * sizeof(DataReading));
  esp_now_del_peer(NEWPEER);
}

void sendSerial() {
  DBG("Sending Serial.");
  DynamicJsonDocument doc(24576);
  for (int i = 0; i < ln; i++) {
    doc[i]["id"]   = theData[i].id;
    doc[i]["type"] = theData[i].t;
    doc[i]["data"] = theData[i].d;
  }
  serializeJson(doc, UART_IF);
  UART_IF.println();

#ifndef ESP8266
  serializeJson(doc, Serial);
  Serial.println();
#endif

}
void sendMQTT() {
#ifdef USE_WIFI
  DBG("Sending MQTT.");
  DynamicJsonDocument doc(24576);
  for (int i = 0; i < ln; i++) {
    doc[i]["id"]   = theData[i].id;
    doc[i]["type"] = theData[i].t;
    doc[i]["data"] = theData[i].d;
  }
  String outgoingString;
  serializeJson(doc, outgoingString);
  client.publish(TOPIC_DATA, (char*) outgoingString.c_str());
#endif
}

void bufferESPNOW(uint8_t interface) {
  DBG("Buffering ESP-NOW.");

  switch (interface) {
    case 0:
      for (int i = 0; i < ln; i++) {
        ESPNOWGbuffer[lenESPNOWG + i] = theData[i];
      }
      lenESPNOWG +=  ln;
      break;
    case 1:
      for (int i = 0; i < ln; i++) {
        ESPNOW1buffer[lenESPNOW1 + i] = theData[i];
      }
      lenESPNOW1 +=  ln;
      break;
    case 2:
      for (int i = 0; i < ln; i++) {
        ESPNOW2buffer[lenESPNOW2 + i] = theData[i];
      }
      lenESPNOW2 +=  ln;
      break;
  }
}
void bufferSerial() {
  DBG("Buffering Serial.");
  for (int i = 0; i < ln; i++) {
    SERIALbuffer[lenSERIAL + i] = theData[i];
  }
  lenSERIAL += ln;
  //UART_IF.println("SENDSERIAL:" + String(lenSERIAL) + " ");
}
void bufferMQTT() {
  DBG("Buffering MQTT.");
  for (int i = 0; i < ln; i++) {
    MQTTbuffer[lenMQTT + i] = theData[i];
  }
  lenMQTT += ln;
}
//void bufferLoRa() {
//  for (int i = 0; i < ln; i++) {
//    LORAbuffer[lenLORA + i] = theData[i];
//  }
//  lenLORA += ln;
//}
void bufferLoRa(uint8_t interface) {
  DBG("Buffering LoRa.");
  switch (interface) {
    case 0:
      for (int i = 0; i < ln; i++) {
        LORAGbuffer[lenLORAG + i] = theData[i];
      }
      lenLORAG += ln;
      break;
    case 1:
      for (int i = 0; i < ln; i++) {
        LORA1buffer[lenLORA1 + i] = theData[i];
      }
      lenLORA1 += ln;
      break;
    case 2:
      for (int i = 0; i < ln; i++) {
        LORA2buffer[lenLORA2 + i] = theData[i];
      }
      lenLORA2 += ln;
      break;
  }
}

void releaseESPNOW(uint8_t interface) {
  DBG("Releasing ESP-NOW.");
  switch (interface) {
    case 0:
      {
        DataReading thePacket[espnow_size];
        int j = 0;
        for (int i = 0; i < lenESPNOWG; i++) {
          if ( j > espnow_size) {
            j = 0;
            esp_now_send(broadcast_mac, (uint8_t *) &thePacket, sizeof(thePacket));
          }
          thePacket[j] = ESPNOWGbuffer[i];
          j++;
        }
        esp_now_send(broadcast_mac, (uint8_t *) &thePacket, j * sizeof(DataReading));
        lenESPNOWG = 0;
        break;
      }
    case 1:
      {
        DataReading thePacket[espnow_size];
        int j = 0;
        for (int i = 0; i < lenESPNOW1; i++) {
          if ( j > espnow_size) {
            j = 0;
            esp_now_send(ESPNOW1, (uint8_t *) &thePacket, sizeof(thePacket));
          }
          thePacket[j] = ESPNOW1buffer[i];
          j++;
        }
        esp_now_send(ESPNOW1, (uint8_t *) &thePacket, j * sizeof(DataReading));
        lenESPNOW1 = 0;
        break;
      }
    case 2:
      {
        DataReading thePacket[espnow_size];
        int j = 0;
        for (int i = 0; i < lenESPNOW2; i++) {
          if ( j > espnow_size) {
            j = 0;
            esp_now_send(ESPNOW2, (uint8_t *) &thePacket, sizeof(thePacket));
          }
          thePacket[j] = ESPNOW2buffer[i];
          j++;
        }
        esp_now_send(ESPNOW2, (uint8_t *) &thePacket, j * sizeof(DataReading));
        lenESPNOW2 = 0;
        break;
      }
  }
}
#ifdef USE_LORA
void transmitLoRa(uint8_t* mac, DataReading * packet, uint8_t len) {
  DBG("Transmitting LoRa.");

  uint8_t pkt[5 + (len * sizeof(DataReading))];
  memcpy(&pkt, mac, 3);
  memcpy(&pkt[3], &selfAddress[4], 2);
  memcpy(&pkt[5], packet, len * sizeof(DataReading));
  LoRa.beginPacket();
  LoRa.write((uint8_t*)&pkt, sizeof(pkt));
  LoRa.endPacket();
}
#endif

void releaseLoRa(uint8_t interface) {
#ifdef USE_LORA
  DBG("Releasing LoRa.");

  switch (interface) {
    case 0:
      {
        DataReading thePacket[lora_size];
        int j = 0;
        for (int i = 0; i < lenLORAG; i++) {
          if ( j > lora_size) {
            j = 0;
            transmitLoRa(broadcast_mac, thePacket, j);
          }
          thePacket[j] = LORAGbuffer[i];
          j++;
        }
        transmitLoRa(broadcast_mac, thePacket, j);
        lenLORAG = 0;

        break;
      }
    case 1:
      {
        DataReading thePacket[lora_size];
        int j = 0;
        for (int i = 0; i < lenLORA1; i++) {
          if ( j > lora_size) {
            j = 0;
            transmitLoRa(LoRa1, thePacket, j);
          }
          thePacket[j] = LORA1buffer[i];
          j++;
        }
        transmitLoRa(LoRa1, thePacket, j);
        lenLORA1 = 0;
        break;
      }
    case 2:
      {
        DataReading thePacket[lora_size];
        int j = 0;
        for (int i = 0; i < lenLORA2; i++) {
          if ( j > lora_size) {
            j = 0;
            transmitLoRa(LoRa2, thePacket, j);
          }
          thePacket[j] = LORA2buffer[i];
          j++;
        }
        transmitLoRa(LoRa2, thePacket, j);
        lenLORA2 = 0;

        break;
      }
  }
#endif
}
void releaseSerial() {
  DBG("Releasing Serial.");
  DynamicJsonDocument doc(24576);
  for (int i = 0; i < lenSERIAL; i++) {
    doc[i]["id"]   = SERIALbuffer[i].id;
    doc[i]["type"] = SERIALbuffer[i].t;
    doc[i]["data"] = SERIALbuffer[i].d;
  }
  serializeJson(doc, UART_IF);
  UART_IF.println();
  lenSERIAL = 0;
}
void releaseMQTT() {
#ifdef USE_WIFI
  DBG("Releasing MQTT.");
  DynamicJsonDocument doc(24576);
  for (int i = 0; i < lenMQTT; i++) {
    doc[i]["id"]   = MQTTbuffer[i].id;
    doc[i]["type"] = MQTTbuffer[i].t;
    doc[i]["data"] = MQTTbuffer[i].d;
  }
  String outgoingString;
  serializeJson(doc, outgoingString);
  client.publish(TOPIC_DATA, (char*) outgoingString.c_str());
  lenMQTT = 0;
#endif
}
void reconnect() {
#ifdef USE_WIFI
  // Loop until reconnected
  while (!client.connected()) {
    // Attempt to connect
    if (client.connect("FDRS_GATEWAY")) {
      // Subscribe
      client.subscribe(TOPIC_COMMAND);
    } else {
      DBG("Connecting MQTT.");
      delay(5000);
    }
  }
#endif
}
void begin_espnow() {
  DBG("Initializing ESP-NOW!");
  WiFi.mode(WIFI_STA);
  WiFi.disconnect();
  // Init ESP-NOW for either ESP8266 or ESP32 and set MAC address
#if defined(ESP8266)
  wifi_set_macaddr(STATION_IF, selfAddress);
  if (esp_now_init() != 0) {
    return;
  }
  esp_now_set_self_role(ESP_NOW_ROLE_COMBO);
  esp_now_register_send_cb(OnDataSent);
  esp_now_register_recv_cb(OnDataRecv);
  // Register peers
#ifdef ESPNOW1_PEER
  esp_now_add_peer(ESPNOW1, ESP_NOW_ROLE_COMBO, 0, NULL, 0);
#endif
#ifdef ESPNOW2_PEER
  esp_now_add_peer(ESPNOW2, ESP_NOW_ROLE_COMBO, 0, NULL, 0);
#endif
#elif defined(ESP32)
  esp_wifi_set_mac(WIFI_IF_STA, &selfAddress[0]);
  if (esp_now_init() != ESP_OK) {
    DBG("Error initializing ESP-NOW");
    return;
  }
  esp_now_register_send_cb(OnDataSent);
  esp_now_register_recv_cb(OnDataRecv);

  peerInfo.channel = 0;
  peerInfo.encrypt = false;
  // Register first peer

  memcpy(peerInfo.peer_addr, broadcast_mac, 6);
  if (esp_now_add_peer(&peerInfo) != ESP_OK) {
    DBG("Failed to add peer bcast");
    return;
  }
#ifdef ESPNOW1_PEER
  memcpy(peerInfo.peer_addr, ESPNOW1, 6);
  if (esp_now_add_peer(&peerInfo) != ESP_OK) {
    DBG("Failed to add peer 1");
    return;
  }
#endif
#ifdef ESPNOW2_PEER
  memcpy(peerInfo.peer_addr, ESPNOW2, 6);
  if (esp_now_add_peer(&peerInfo) != ESP_OK) {
    DBG("Failed to add peer 2");
    return;
  }
#endif
#endif
  DBG(" ESP-NOW Initialized.");
}
=======
#ifdef DEBUG
#define DBG(a) (Serial.println(a))
#else
#define DBG(a)
#endif

#if defined (ESP32)
#define UART_IF Serial1
#else
#define UART_IF Serial
#endif

#ifdef GLOBALS
#define FDRS_WIFI_SSID GLOBAL_SSID
#define FDRS_WIFI_PASS GLOBAL_PASS
#define FDRS_MQTT_ADDR GLOBAL_MQTT_ADDR
#define FDRS_MQTT_PORT GLOBAL_MQTT_PORT
#define FDRS_MQTT_USER GLOBAL_MQTT_USER
#define FDRS_MQTT_PASS GLOBAL_MQTT_PASS
#define FDRS_BAND GLOBAL_BAND
#define FDRS_SF GLOBAL_SF
#else
#define FDRS_WIFI_SSID WIFI_SSID
#define FDRS_WIFI_PASS WIFI_PASS
#define FDRS_MQTT_ADDR MQTT_ADDR
#define FDRS_MQTT_PORT MQTT_PORT
#define FDRS_MQTT_USER MQTT_USER
#define FDRS_MQTT_PASS MQTT_PASS
#define FDRS_BAND BAND
#define FDRS_SF SF
#endif

#if defined (MQTT_AUTH) || defined (GLOBAL_MQTT_AUTH)
#define FDRS_MQTT_AUTH
#endif

#define MAC_PREFIX  0xAA, 0xBB, 0xCC, 0xDD, 0xEE  // Should only be changed if implementing multiple FDRS systems.

typedef struct __attribute__((packed)) DataReading {
  float d;
  uint16_t id;
  uint8_t t;

} DataReading;

const uint8_t espnow_size = 250 / sizeof(DataReading);
const uint8_t lora_size   = 256 / sizeof(DataReading);
const uint8_t mac_prefix[] = {MAC_PREFIX};

#ifdef ESP32
esp_now_peer_info_t peerInfo;
#endif

uint8_t broadcast_mac[] = {0xFF, 0xFF, 0xFF, 0xFF, 0xFF, 0xFF};
uint8_t selfAddress[] =   {MAC_PREFIX, UNIT_MAC};
uint8_t incMAC[6];

#ifdef ESPNOW1_PEER
uint8_t ESPNOW1[] =       {MAC_PREFIX, ESPNOW1_PEER};
#else
uint8_t ESPNOW1[] =       {0x00, 0x00, 0x00, 0x00, 0x00, 0x00};
#endif
#ifdef ESPNOW2_PEER
uint8_t ESPNOW2[] =       {MAC_PREFIX, ESPNOW2_PEER};
#else
uint8_t ESPNOW2[] =       {0x00, 0x00, 0x00, 0x00, 0x00, 0x00};
#endif

#ifdef USE_LORA
uint8_t LoRa1[] =         {mac_prefix[3], mac_prefix[4], LORA1_PEER};
uint8_t LoRa2[] =         {mac_prefix[3], mac_prefix[4], LORA2_PEER};
//uint8_t LoRaAddress[] = {0x42, 0x00};
#endif

DataReading theData[256];
uint8_t ln;
uint8_t newData = 0;

DataReading ESPNOW1buffer[256];
uint8_t lenESPNOW1 = 0;
uint32_t timeESPNOW1 = 0;
DataReading ESPNOW2buffer[256];
uint8_t lenESPNOW2 = 0;
uint32_t timeESPNOW2 = 0;
DataReading ESPNOWGbuffer[256];
uint8_t lenESPNOWG = 0;
uint32_t timeESPNOWG = 0;
DataReading SERIALbuffer[256];
uint8_t lenSERIAL = 0;
uint32_t timeSERIAL = 0;
DataReading MQTTbuffer[256];
uint8_t lenMQTT = 0;
uint32_t timeMQTT = 0;
DataReading LORAGbuffer[256];
uint8_t lenLORAG = 0;
uint32_t timeLORAG = 0;
DataReading LORA1buffer[256];
uint8_t lenLORA1 = 0;
uint32_t timeLORA1 = 0;
DataReading LORA2buffer[256];
uint8_t lenLORA2 = 0;
uint32_t timeLORA2 = 0;

WiFiClient espClient;
#ifdef USE_LED
CRGB leds[NUM_LEDS];
#endif
#ifdef USE_WIFI
PubSubClient client(espClient);
const char* ssid = FDRS_WIFI_SSID;
const char* password = FDRS_WIFI_PASS;
const char* mqtt_server = FDRS_MQTT_ADDR;
const int mqtt_port = FDRS_MQTT_PORT;
#endif
#ifdef FDRS_MQTT_AUTH
const char* mqtt_user = FDRS_MQTT_USER;
const char* mqtt_pass = FDRS_MQTT_PASS;
#else
const char* mqtt_user = NULL;
const char* mqtt_pass = NULL;
#endif

// Set ESP-NOW send and receive callbacks for either ESP8266 or ESP32
#if defined(ESP8266)
void OnDataSent(uint8_t *mac_addr, uint8_t sendStatus) {
}
void OnDataRecv(uint8_t* mac, uint8_t *incomingData, uint8_t len) {
#elif defined(ESP32)
void OnDataSent(const uint8_t *mac_addr, esp_now_send_status_t status) {
}
void OnDataRecv(const uint8_t * mac, const uint8_t *incomingData, int len) {
#endif
  memcpy(&theData, incomingData, sizeof(theData));
  memcpy(&incMAC, mac, sizeof(incMAC));
  DBG("Incoming ESP-NOW.");
  ln = len / sizeof(DataReading);
  if (memcmp(&incMAC, &ESPNOW1, 6) == 0) newData = 1;
  else if (memcmp(&incMAC, &ESPNOW2, 6) == 0) newData = 2;
  else newData = 3;
}
void getSerial() {
  String incomingString =  UART_IF.readStringUntil('\n');
  DynamicJsonDocument doc(24576);
  DeserializationError error = deserializeJson(doc, incomingString);
  if (error) {    // Test if parsing succeeds.
    //    DBG("json parse err");
    //    DBG(incomingString);
    return;
  } else {
    int s = doc.size();
    //UART_IF.println(s);
    for (int i = 0; i < s; i++) {
      theData[i].id = doc[i]["id"];
      theData[i].t = doc[i]["type"];
      theData[i].d = doc[i]["data"];
    }
    ln = s;
    newData = 4;
    DBG("Incoming Serial.");

  }
}
void mqtt_callback(char* topic, byte * message, unsigned int length) {
  String incomingString;
  DBG(topic);
  for (int i = 0; i < length; i++) {
    incomingString += (char)message[i];
  }
  StaticJsonDocument<2048> doc;
  DeserializationError error = deserializeJson(doc, incomingString);
  if (error) {    // Test if parsing succeeds.
    DBG("json parse err");
    DBG(incomingString);
    return;
  } else {
    int s = doc.size();
    //UART_IF.println(s);
    for (int i = 0; i < s; i++) {
      theData[i].id = doc[i]["id"];
      theData[i].t = doc[i]["type"];
      theData[i].d = doc[i]["data"];
    }
    ln = s;
    newData = 5;
    DBG("Incoming MQTT.");

  }
}

void getLoRa() {
#ifdef USE_LORA
  int packetSize = LoRa.parsePacket();
  if (packetSize) {
    uint8_t packet[packetSize];
    uint8_t incLORAMAC[2];
    LoRa.readBytes((uint8_t *)&packet, packetSize);
    //    for (int i = 0; i < packetSize; i++) {
    //      UART_IF.println(packet[i], HEX);
    //    }
    if (memcmp(&packet, &selfAddress[3], 3) == 0) {        //Check if addressed to this device
      memcpy(&incLORAMAC, &packet[3], 2);                  //Split off address portion of packet
      memcpy(&theData, &packet[5], packetSize - 5);        //Split off data portion of packet
      if (memcmp(&incLORAMAC, &LoRa1, 2) == 0) newData = 7;     //Check if it is from a registered sender
      else if (memcmp(&incLORAMAC, &LoRa2, 2) == 0) newData = 8;
      else newData = 6;
      ln = (packetSize - 5) / sizeof(DataReading);
      newData = 6;
      DBG("Incoming LoRa.");

    }
  }
#endif
}

void sendESPNOW(uint8_t address) {
  DBG("Sending ESP-NOW.");
  uint8_t NEWPEER[] = {MAC_PREFIX, address};
#if defined(ESP32)
  esp_now_peer_info_t peerInfo;
  peerInfo.ifidx = WIFI_IF_STA;
  peerInfo.channel = 0;
  peerInfo.encrypt = false;
  memcpy(peerInfo.peer_addr, NEWPEER, 6);
  if (esp_now_add_peer(&peerInfo) != ESP_OK) {
    DBG("Failed to add peer");
    return;
  }
#endif

  DataReading thePacket[ln];
  int j = 0;
  for (int i = 0; i < ln; i++) {
    if ( j > espnow_size) {
      j = 0;
      esp_now_send(NEWPEER, (uint8_t *) &thePacket, sizeof(thePacket));
    }
    thePacket[j] = theData[i];
    j++;
  }
  esp_now_send(NEWPEER, (uint8_t *) &thePacket, j * sizeof(DataReading));
  esp_now_del_peer(NEWPEER);
}

void sendSerial() {
  DBG("Sending Serial.");
  DynamicJsonDocument doc(24576);
  for (int i = 0; i < ln; i++) {
    doc[i]["id"]   = theData[i].id;
    doc[i]["type"] = theData[i].t;
    doc[i]["data"] = theData[i].d;
  }
  serializeJson(doc, UART_IF);
  UART_IF.println();

#ifndef ESP8266
  serializeJson(doc, Serial);
  Serial.println();
#endif

}
void sendMQTT() {
#ifdef USE_WIFI
  DBG("Sending MQTT.");
  DynamicJsonDocument doc(24576);
  for (int i = 0; i < ln; i++) {
    doc[i]["id"]   = theData[i].id;
    doc[i]["type"] = theData[i].t;
    doc[i]["data"] = theData[i].d;
  }
  String outgoingString;
  serializeJson(doc, outgoingString);
  client.publish(TOPIC_DATA, (char*) outgoingString.c_str());
#endif
}

void bufferESPNOW(uint8_t interface) {
  DBG("Buffering ESP-NOW.");

  switch (interface) {
    case 0:
      for (int i = 0; i < ln; i++) {
        ESPNOWGbuffer[lenESPNOWG + i] = theData[i];
      }
      lenESPNOWG +=  ln;
      break;
    case 1:
      for (int i = 0; i < ln; i++) {
        ESPNOW1buffer[lenESPNOW1 + i] = theData[i];
      }
      lenESPNOW1 +=  ln;
      break;
    case 2:
      for (int i = 0; i < ln; i++) {
        ESPNOW2buffer[lenESPNOW2 + i] = theData[i];
      }
      lenESPNOW2 +=  ln;
      break;
  }
}
void bufferSerial() {
  DBG("Buffering Serial.");
  for (int i = 0; i < ln; i++) {
    SERIALbuffer[lenSERIAL + i] = theData[i];
  }
  lenSERIAL += ln;
  //UART_IF.println("SENDSERIAL:" + String(lenSERIAL) + " ");
}
void bufferMQTT() {
  DBG("Buffering MQTT.");
  for (int i = 0; i < ln; i++) {
    MQTTbuffer[lenMQTT + i] = theData[i];
  }
  lenMQTT += ln;
}
//void bufferLoRa() {
//  for (int i = 0; i < ln; i++) {
//    LORAbuffer[lenLORA + i] = theData[i];
//  }
//  lenLORA += ln;
//}
void bufferLoRa(uint8_t interface) {
  DBG("Buffering LoRa.");
  switch (interface) {
    case 0:
      for (int i = 0; i < ln; i++) {
        LORAGbuffer[lenLORAG + i] = theData[i];
      }
      lenLORAG += ln;
      break;
    case 1:
      for (int i = 0; i < ln; i++) {
        LORA1buffer[lenLORA1 + i] = theData[i];
      }
      lenLORA1 += ln;
      break;
    case 2:
      for (int i = 0; i < ln; i++) {
        LORA2buffer[lenLORA2 + i] = theData[i];
      }
      lenLORA2 += ln;
      break;
  }
}

void releaseESPNOW(uint8_t interface) {
  DBG("Releasing ESP-NOW.");
  switch (interface) {
    case 0:
      {
        DataReading thePacket[espnow_size];
        int j = 0;
        for (int i = 0; i < lenESPNOWG; i++) {
          if ( j > espnow_size) {
            j = 0;
            esp_now_send(broadcast_mac, (uint8_t *) &thePacket, sizeof(thePacket));
          }
          thePacket[j] = ESPNOWGbuffer[i];
          j++;
        }
        esp_now_send(broadcast_mac, (uint8_t *) &thePacket, j * sizeof(DataReading));
        lenESPNOWG = 0;
        break;
      }
    case 1:
      {
        DataReading thePacket[espnow_size];
        int j = 0;
        for (int i = 0; i < lenESPNOW1; i++) {
          if ( j > espnow_size) {
            j = 0;
            esp_now_send(ESPNOW1, (uint8_t *) &thePacket, sizeof(thePacket));
          }
          thePacket[j] = ESPNOW1buffer[i];
          j++;
        }
        esp_now_send(ESPNOW1, (uint8_t *) &thePacket, j * sizeof(DataReading));
        lenESPNOW1 = 0;
        break;
      }
    case 2:
      {
        DataReading thePacket[espnow_size];
        int j = 0;
        for (int i = 0; i < lenESPNOW2; i++) {
          if ( j > espnow_size) {
            j = 0;
            esp_now_send(ESPNOW2, (uint8_t *) &thePacket, sizeof(thePacket));
          }
          thePacket[j] = ESPNOW2buffer[i];
          j++;
        }
        esp_now_send(ESPNOW2, (uint8_t *) &thePacket, j * sizeof(DataReading));
        lenESPNOW2 = 0;
        break;
      }
  }
}
#ifdef USE_LORA
void transmitLoRa(uint8_t* mac, DataReading * packet, uint8_t len) {
  DBG("Transmitting LoRa.");

  uint8_t pkt[5 + (len * sizeof(DataReading))];
  memcpy(&pkt, mac, 3);
  memcpy(&pkt[3], &selfAddress[4], 2);
  memcpy(&pkt[5], packet, len * sizeof(DataReading));
  LoRa.beginPacket();
  LoRa.write((uint8_t*)&pkt, sizeof(pkt));
  LoRa.endPacket();
}
#endif

void releaseLoRa(uint8_t interface) {
#ifdef USE_LORA
  DBG("Releasing LoRa.");

  switch (interface) {
    case 0:
      {
        DataReading thePacket[lora_size];
        int j = 0;
        for (int i = 0; i < lenLORAG; i++) {
          if ( j > lora_size) {
            j = 0;
            transmitLoRa(broadcast_mac, thePacket, j);
          }
          thePacket[j] = LORAGbuffer[i];
          j++;
        }
        transmitLoRa(broadcast_mac, thePacket, j);
        lenLORAG = 0;

        break;
      }
    case 1:
      {
        DataReading thePacket[lora_size];
        int j = 0;
        for (int i = 0; i < lenLORA1; i++) {
          if ( j > lora_size) {
            j = 0;
            transmitLoRa(LoRa1, thePacket, j);
          }
          thePacket[j] = LORA1buffer[i];
          j++;
        }
        transmitLoRa(LoRa1, thePacket, j);
        lenLORA1 = 0;
        break;
      }
    case 2:
      {
        DataReading thePacket[lora_size];
        int j = 0;
        for (int i = 0; i < lenLORA2; i++) {
          if ( j > lora_size) {
            j = 0;
            transmitLoRa(LoRa2, thePacket, j);
          }
          thePacket[j] = LORA2buffer[i];
          j++;
        }
        transmitLoRa(LoRa2, thePacket, j);
        lenLORA2 = 0;

        break;
      }
  }
#endif
}
void releaseSerial() {
  DBG("Releasing Serial.");
  DynamicJsonDocument doc(24576);
  for (int i = 0; i < lenSERIAL; i++) {
    doc[i]["id"]   = SERIALbuffer[i].id;
    doc[i]["type"] = SERIALbuffer[i].t;
    doc[i]["data"] = SERIALbuffer[i].d;
  }
  serializeJson(doc, UART_IF);
  UART_IF.println();
  lenSERIAL = 0;
}
void releaseMQTT() {
#ifdef USE_WIFI
  DBG("Releasing MQTT.");
  DynamicJsonDocument doc(24576);
  for (int i = 0; i < lenMQTT; i++) {
    doc[i]["id"]   = MQTTbuffer[i].id;
    doc[i]["type"] = MQTTbuffer[i].t;
    doc[i]["data"] = MQTTbuffer[i].d;
  }
  String outgoingString;
  serializeJson(doc, outgoingString);
  client.publish(TOPIC_DATA, (char*) outgoingString.c_str());
  lenMQTT = 0;
#endif
}
void reconnect() {
#ifdef USE_WIFI
  // Loop until reconnected
  while (!client.connected()) {
    // Attempt to connect
    if (client.connect("FDRS_GATEWAY", mqtt_user, mqtt_pass)) {
      // Subscribe
      client.subscribe(TOPIC_COMMAND);
    } else {
      DBG("Connecting MQTT.");
      delay(5000);
    }
  }
#endif
}
void begin_espnow() {
  DBG("Initializing ESP-NOW!");
  WiFi.mode(WIFI_STA);
  WiFi.disconnect();
  // Init ESP-NOW for either ESP8266 or ESP32 and set MAC address
#if defined(ESP8266)
  wifi_set_macaddr(STATION_IF, selfAddress);
  if (esp_now_init() != 0) {
    return;
  }
  esp_now_set_self_role(ESP_NOW_ROLE_COMBO);
  esp_now_register_send_cb(OnDataSent);
  esp_now_register_recv_cb(OnDataRecv);
  // Register peers
#ifdef ESPNOW1_PEER
  esp_now_add_peer(ESPNOW1, ESP_NOW_ROLE_COMBO, 0, NULL, 0);
#endif
#ifdef ESPNOW2_PEER
  esp_now_add_peer(ESPNOW2, ESP_NOW_ROLE_COMBO, 0, NULL, 0);
#endif
#elif defined(ESP32)
  esp_wifi_set_mac(WIFI_IF_STA, &selfAddress[0]);
  if (esp_now_init() != ESP_OK) {
    DBG("Error initializing ESP-NOW");
    return;
  }
  esp_now_register_send_cb(OnDataSent);
  esp_now_register_recv_cb(OnDataRecv);

  peerInfo.channel = 0;
  peerInfo.encrypt = false;
  // Register first peer

  memcpy(peerInfo.peer_addr, broadcast_mac, 6);
  if (esp_now_add_peer(&peerInfo) != ESP_OK) {
    DBG("Failed to add peer bcast");
    return;
  }
#ifdef ESPNOW1_PEER
  memcpy(peerInfo.peer_addr, ESPNOW1, 6);
  if (esp_now_add_peer(&peerInfo) != ESP_OK) {
    DBG("Failed to add peer 1");
    return;
  }
#endif
#ifdef ESPNOW2_PEER
  memcpy(peerInfo.peer_addr, ESPNOW2, 6);
  if (esp_now_add_peer(&peerInfo) != ESP_OK) {
    DBG("Failed to add peer 2");
    return;
  }
#endif
#endif
  DBG(" ESP-NOW Initialized.");
}
>>>>>>> 9cd5972b
<|MERGE_RESOLUTION|>--- conflicted
+++ resolved
@@ -1,4 +1,3 @@
-<<<<<<< HEAD
 #ifdef DEBUG
 #define DBG(a) (Serial.println(a))
 #else
@@ -15,14 +14,24 @@
 #define FDRS_WIFI_SSID GLOBAL_SSID
 #define FDRS_WIFI_PASS GLOBAL_PASS
 #define FDRS_MQTT_ADDR GLOBAL_MQTT_ADDR
+#define FDRS_MQTT_PORT GLOBAL_MQTT_PORT
+#define FDRS_MQTT_USER GLOBAL_MQTT_USER
+#define FDRS_MQTT_PASS GLOBAL_MQTT_PASS
 #define FDRS_BAND GLOBAL_BAND
 #define FDRS_SF GLOBAL_SF
 #else
 #define FDRS_WIFI_SSID WIFI_SSID
 #define FDRS_WIFI_PASS WIFI_PASS
 #define FDRS_MQTT_ADDR MQTT_ADDR
+#define FDRS_MQTT_PORT MQTT_PORT
+#define FDRS_MQTT_USER MQTT_USER
+#define FDRS_MQTT_PASS MQTT_PASS
 #define FDRS_BAND BAND
 #define FDRS_SF SF
+#endif
+
+#if defined (MQTT_AUTH) || defined (GLOBAL_MQTT_AUTH)
+#define FDRS_MQTT_AUTH
 #endif
 
 #define MAC_PREFIX  0xAA, 0xBB, 0xCC, 0xDD, 0xEE  // Should only be changed if implementing multiple FDRS systems.
@@ -101,8 +110,15 @@
 const char* ssid = FDRS_WIFI_SSID;
 const char* password = FDRS_WIFI_PASS;
 const char* mqtt_server = FDRS_MQTT_ADDR;
-#endif
-
+const int mqtt_port = FDRS_MQTT_PORT;
+#endif
+#ifdef FDRS_MQTT_AUTH
+const char* mqtt_user = FDRS_MQTT_USER;
+const char* mqtt_pass = FDRS_MQTT_PASS;
+#else
+const char* mqtt_user = NULL;
+const char* mqtt_pass = NULL;
+#endif
 
 // Set ESP-NOW send and receive callbacks for either ESP8266 or ESP32
 #if defined(ESP8266)
@@ -483,7 +499,7 @@
   // Loop until reconnected
   while (!client.connected()) {
     // Attempt to connect
-    if (client.connect("FDRS_GATEWAY")) {
+    if (client.connect("FDRS_GATEWAY", mqtt_user, mqtt_pass)) {
       // Subscribe
       client.subscribe(TOPIC_COMMAND);
     } else {
@@ -547,572 +563,4 @@
 #endif
 #endif
   DBG(" ESP-NOW Initialized.");
-}
-=======
-#ifdef DEBUG
-#define DBG(a) (Serial.println(a))
-#else
-#define DBG(a)
-#endif
-
-#if defined (ESP32)
-#define UART_IF Serial1
-#else
-#define UART_IF Serial
-#endif
-
-#ifdef GLOBALS
-#define FDRS_WIFI_SSID GLOBAL_SSID
-#define FDRS_WIFI_PASS GLOBAL_PASS
-#define FDRS_MQTT_ADDR GLOBAL_MQTT_ADDR
-#define FDRS_MQTT_PORT GLOBAL_MQTT_PORT
-#define FDRS_MQTT_USER GLOBAL_MQTT_USER
-#define FDRS_MQTT_PASS GLOBAL_MQTT_PASS
-#define FDRS_BAND GLOBAL_BAND
-#define FDRS_SF GLOBAL_SF
-#else
-#define FDRS_WIFI_SSID WIFI_SSID
-#define FDRS_WIFI_PASS WIFI_PASS
-#define FDRS_MQTT_ADDR MQTT_ADDR
-#define FDRS_MQTT_PORT MQTT_PORT
-#define FDRS_MQTT_USER MQTT_USER
-#define FDRS_MQTT_PASS MQTT_PASS
-#define FDRS_BAND BAND
-#define FDRS_SF SF
-#endif
-
-#if defined (MQTT_AUTH) || defined (GLOBAL_MQTT_AUTH)
-#define FDRS_MQTT_AUTH
-#endif
-
-#define MAC_PREFIX  0xAA, 0xBB, 0xCC, 0xDD, 0xEE  // Should only be changed if implementing multiple FDRS systems.
-
-typedef struct __attribute__((packed)) DataReading {
-  float d;
-  uint16_t id;
-  uint8_t t;
-
-} DataReading;
-
-const uint8_t espnow_size = 250 / sizeof(DataReading);
-const uint8_t lora_size   = 256 / sizeof(DataReading);
-const uint8_t mac_prefix[] = {MAC_PREFIX};
-
-#ifdef ESP32
-esp_now_peer_info_t peerInfo;
-#endif
-
-uint8_t broadcast_mac[] = {0xFF, 0xFF, 0xFF, 0xFF, 0xFF, 0xFF};
-uint8_t selfAddress[] =   {MAC_PREFIX, UNIT_MAC};
-uint8_t incMAC[6];
-
-#ifdef ESPNOW1_PEER
-uint8_t ESPNOW1[] =       {MAC_PREFIX, ESPNOW1_PEER};
-#else
-uint8_t ESPNOW1[] =       {0x00, 0x00, 0x00, 0x00, 0x00, 0x00};
-#endif
-#ifdef ESPNOW2_PEER
-uint8_t ESPNOW2[] =       {MAC_PREFIX, ESPNOW2_PEER};
-#else
-uint8_t ESPNOW2[] =       {0x00, 0x00, 0x00, 0x00, 0x00, 0x00};
-#endif
-
-#ifdef USE_LORA
-uint8_t LoRa1[] =         {mac_prefix[3], mac_prefix[4], LORA1_PEER};
-uint8_t LoRa2[] =         {mac_prefix[3], mac_prefix[4], LORA2_PEER};
-//uint8_t LoRaAddress[] = {0x42, 0x00};
-#endif
-
-DataReading theData[256];
-uint8_t ln;
-uint8_t newData = 0;
-
-DataReading ESPNOW1buffer[256];
-uint8_t lenESPNOW1 = 0;
-uint32_t timeESPNOW1 = 0;
-DataReading ESPNOW2buffer[256];
-uint8_t lenESPNOW2 = 0;
-uint32_t timeESPNOW2 = 0;
-DataReading ESPNOWGbuffer[256];
-uint8_t lenESPNOWG = 0;
-uint32_t timeESPNOWG = 0;
-DataReading SERIALbuffer[256];
-uint8_t lenSERIAL = 0;
-uint32_t timeSERIAL = 0;
-DataReading MQTTbuffer[256];
-uint8_t lenMQTT = 0;
-uint32_t timeMQTT = 0;
-DataReading LORAGbuffer[256];
-uint8_t lenLORAG = 0;
-uint32_t timeLORAG = 0;
-DataReading LORA1buffer[256];
-uint8_t lenLORA1 = 0;
-uint32_t timeLORA1 = 0;
-DataReading LORA2buffer[256];
-uint8_t lenLORA2 = 0;
-uint32_t timeLORA2 = 0;
-
-WiFiClient espClient;
-#ifdef USE_LED
-CRGB leds[NUM_LEDS];
-#endif
-#ifdef USE_WIFI
-PubSubClient client(espClient);
-const char* ssid = FDRS_WIFI_SSID;
-const char* password = FDRS_WIFI_PASS;
-const char* mqtt_server = FDRS_MQTT_ADDR;
-const int mqtt_port = FDRS_MQTT_PORT;
-#endif
-#ifdef FDRS_MQTT_AUTH
-const char* mqtt_user = FDRS_MQTT_USER;
-const char* mqtt_pass = FDRS_MQTT_PASS;
-#else
-const char* mqtt_user = NULL;
-const char* mqtt_pass = NULL;
-#endif
-
-// Set ESP-NOW send and receive callbacks for either ESP8266 or ESP32
-#if defined(ESP8266)
-void OnDataSent(uint8_t *mac_addr, uint8_t sendStatus) {
-}
-void OnDataRecv(uint8_t* mac, uint8_t *incomingData, uint8_t len) {
-#elif defined(ESP32)
-void OnDataSent(const uint8_t *mac_addr, esp_now_send_status_t status) {
-}
-void OnDataRecv(const uint8_t * mac, const uint8_t *incomingData, int len) {
-#endif
-  memcpy(&theData, incomingData, sizeof(theData));
-  memcpy(&incMAC, mac, sizeof(incMAC));
-  DBG("Incoming ESP-NOW.");
-  ln = len / sizeof(DataReading);
-  if (memcmp(&incMAC, &ESPNOW1, 6) == 0) newData = 1;
-  else if (memcmp(&incMAC, &ESPNOW2, 6) == 0) newData = 2;
-  else newData = 3;
-}
-void getSerial() {
-  String incomingString =  UART_IF.readStringUntil('\n');
-  DynamicJsonDocument doc(24576);
-  DeserializationError error = deserializeJson(doc, incomingString);
-  if (error) {    // Test if parsing succeeds.
-    //    DBG("json parse err");
-    //    DBG(incomingString);
-    return;
-  } else {
-    int s = doc.size();
-    //UART_IF.println(s);
-    for (int i = 0; i < s; i++) {
-      theData[i].id = doc[i]["id"];
-      theData[i].t = doc[i]["type"];
-      theData[i].d = doc[i]["data"];
-    }
-    ln = s;
-    newData = 4;
-    DBG("Incoming Serial.");
-
-  }
-}
-void mqtt_callback(char* topic, byte * message, unsigned int length) {
-  String incomingString;
-  DBG(topic);
-  for (int i = 0; i < length; i++) {
-    incomingString += (char)message[i];
-  }
-  StaticJsonDocument<2048> doc;
-  DeserializationError error = deserializeJson(doc, incomingString);
-  if (error) {    // Test if parsing succeeds.
-    DBG("json parse err");
-    DBG(incomingString);
-    return;
-  } else {
-    int s = doc.size();
-    //UART_IF.println(s);
-    for (int i = 0; i < s; i++) {
-      theData[i].id = doc[i]["id"];
-      theData[i].t = doc[i]["type"];
-      theData[i].d = doc[i]["data"];
-    }
-    ln = s;
-    newData = 5;
-    DBG("Incoming MQTT.");
-
-  }
-}
-
-void getLoRa() {
-#ifdef USE_LORA
-  int packetSize = LoRa.parsePacket();
-  if (packetSize) {
-    uint8_t packet[packetSize];
-    uint8_t incLORAMAC[2];
-    LoRa.readBytes((uint8_t *)&packet, packetSize);
-    //    for (int i = 0; i < packetSize; i++) {
-    //      UART_IF.println(packet[i], HEX);
-    //    }
-    if (memcmp(&packet, &selfAddress[3], 3) == 0) {        //Check if addressed to this device
-      memcpy(&incLORAMAC, &packet[3], 2);                  //Split off address portion of packet
-      memcpy(&theData, &packet[5], packetSize - 5);        //Split off data portion of packet
-      if (memcmp(&incLORAMAC, &LoRa1, 2) == 0) newData = 7;     //Check if it is from a registered sender
-      else if (memcmp(&incLORAMAC, &LoRa2, 2) == 0) newData = 8;
-      else newData = 6;
-      ln = (packetSize - 5) / sizeof(DataReading);
-      newData = 6;
-      DBG("Incoming LoRa.");
-
-    }
-  }
-#endif
-}
-
-void sendESPNOW(uint8_t address) {
-  DBG("Sending ESP-NOW.");
-  uint8_t NEWPEER[] = {MAC_PREFIX, address};
-#if defined(ESP32)
-  esp_now_peer_info_t peerInfo;
-  peerInfo.ifidx = WIFI_IF_STA;
-  peerInfo.channel = 0;
-  peerInfo.encrypt = false;
-  memcpy(peerInfo.peer_addr, NEWPEER, 6);
-  if (esp_now_add_peer(&peerInfo) != ESP_OK) {
-    DBG("Failed to add peer");
-    return;
-  }
-#endif
-
-  DataReading thePacket[ln];
-  int j = 0;
-  for (int i = 0; i < ln; i++) {
-    if ( j > espnow_size) {
-      j = 0;
-      esp_now_send(NEWPEER, (uint8_t *) &thePacket, sizeof(thePacket));
-    }
-    thePacket[j] = theData[i];
-    j++;
-  }
-  esp_now_send(NEWPEER, (uint8_t *) &thePacket, j * sizeof(DataReading));
-  esp_now_del_peer(NEWPEER);
-}
-
-void sendSerial() {
-  DBG("Sending Serial.");
-  DynamicJsonDocument doc(24576);
-  for (int i = 0; i < ln; i++) {
-    doc[i]["id"]   = theData[i].id;
-    doc[i]["type"] = theData[i].t;
-    doc[i]["data"] = theData[i].d;
-  }
-  serializeJson(doc, UART_IF);
-  UART_IF.println();
-
-#ifndef ESP8266
-  serializeJson(doc, Serial);
-  Serial.println();
-#endif
-
-}
-void sendMQTT() {
-#ifdef USE_WIFI
-  DBG("Sending MQTT.");
-  DynamicJsonDocument doc(24576);
-  for (int i = 0; i < ln; i++) {
-    doc[i]["id"]   = theData[i].id;
-    doc[i]["type"] = theData[i].t;
-    doc[i]["data"] = theData[i].d;
-  }
-  String outgoingString;
-  serializeJson(doc, outgoingString);
-  client.publish(TOPIC_DATA, (char*) outgoingString.c_str());
-#endif
-}
-
-void bufferESPNOW(uint8_t interface) {
-  DBG("Buffering ESP-NOW.");
-
-  switch (interface) {
-    case 0:
-      for (int i = 0; i < ln; i++) {
-        ESPNOWGbuffer[lenESPNOWG + i] = theData[i];
-      }
-      lenESPNOWG +=  ln;
-      break;
-    case 1:
-      for (int i = 0; i < ln; i++) {
-        ESPNOW1buffer[lenESPNOW1 + i] = theData[i];
-      }
-      lenESPNOW1 +=  ln;
-      break;
-    case 2:
-      for (int i = 0; i < ln; i++) {
-        ESPNOW2buffer[lenESPNOW2 + i] = theData[i];
-      }
-      lenESPNOW2 +=  ln;
-      break;
-  }
-}
-void bufferSerial() {
-  DBG("Buffering Serial.");
-  for (int i = 0; i < ln; i++) {
-    SERIALbuffer[lenSERIAL + i] = theData[i];
-  }
-  lenSERIAL += ln;
-  //UART_IF.println("SENDSERIAL:" + String(lenSERIAL) + " ");
-}
-void bufferMQTT() {
-  DBG("Buffering MQTT.");
-  for (int i = 0; i < ln; i++) {
-    MQTTbuffer[lenMQTT + i] = theData[i];
-  }
-  lenMQTT += ln;
-}
-//void bufferLoRa() {
-//  for (int i = 0; i < ln; i++) {
-//    LORAbuffer[lenLORA + i] = theData[i];
-//  }
-//  lenLORA += ln;
-//}
-void bufferLoRa(uint8_t interface) {
-  DBG("Buffering LoRa.");
-  switch (interface) {
-    case 0:
-      for (int i = 0; i < ln; i++) {
-        LORAGbuffer[lenLORAG + i] = theData[i];
-      }
-      lenLORAG += ln;
-      break;
-    case 1:
-      for (int i = 0; i < ln; i++) {
-        LORA1buffer[lenLORA1 + i] = theData[i];
-      }
-      lenLORA1 += ln;
-      break;
-    case 2:
-      for (int i = 0; i < ln; i++) {
-        LORA2buffer[lenLORA2 + i] = theData[i];
-      }
-      lenLORA2 += ln;
-      break;
-  }
-}
-
-void releaseESPNOW(uint8_t interface) {
-  DBG("Releasing ESP-NOW.");
-  switch (interface) {
-    case 0:
-      {
-        DataReading thePacket[espnow_size];
-        int j = 0;
-        for (int i = 0; i < lenESPNOWG; i++) {
-          if ( j > espnow_size) {
-            j = 0;
-            esp_now_send(broadcast_mac, (uint8_t *) &thePacket, sizeof(thePacket));
-          }
-          thePacket[j] = ESPNOWGbuffer[i];
-          j++;
-        }
-        esp_now_send(broadcast_mac, (uint8_t *) &thePacket, j * sizeof(DataReading));
-        lenESPNOWG = 0;
-        break;
-      }
-    case 1:
-      {
-        DataReading thePacket[espnow_size];
-        int j = 0;
-        for (int i = 0; i < lenESPNOW1; i++) {
-          if ( j > espnow_size) {
-            j = 0;
-            esp_now_send(ESPNOW1, (uint8_t *) &thePacket, sizeof(thePacket));
-          }
-          thePacket[j] = ESPNOW1buffer[i];
-          j++;
-        }
-        esp_now_send(ESPNOW1, (uint8_t *) &thePacket, j * sizeof(DataReading));
-        lenESPNOW1 = 0;
-        break;
-      }
-    case 2:
-      {
-        DataReading thePacket[espnow_size];
-        int j = 0;
-        for (int i = 0; i < lenESPNOW2; i++) {
-          if ( j > espnow_size) {
-            j = 0;
-            esp_now_send(ESPNOW2, (uint8_t *) &thePacket, sizeof(thePacket));
-          }
-          thePacket[j] = ESPNOW2buffer[i];
-          j++;
-        }
-        esp_now_send(ESPNOW2, (uint8_t *) &thePacket, j * sizeof(DataReading));
-        lenESPNOW2 = 0;
-        break;
-      }
-  }
-}
-#ifdef USE_LORA
-void transmitLoRa(uint8_t* mac, DataReading * packet, uint8_t len) {
-  DBG("Transmitting LoRa.");
-
-  uint8_t pkt[5 + (len * sizeof(DataReading))];
-  memcpy(&pkt, mac, 3);
-  memcpy(&pkt[3], &selfAddress[4], 2);
-  memcpy(&pkt[5], packet, len * sizeof(DataReading));
-  LoRa.beginPacket();
-  LoRa.write((uint8_t*)&pkt, sizeof(pkt));
-  LoRa.endPacket();
-}
-#endif
-
-void releaseLoRa(uint8_t interface) {
-#ifdef USE_LORA
-  DBG("Releasing LoRa.");
-
-  switch (interface) {
-    case 0:
-      {
-        DataReading thePacket[lora_size];
-        int j = 0;
-        for (int i = 0; i < lenLORAG; i++) {
-          if ( j > lora_size) {
-            j = 0;
-            transmitLoRa(broadcast_mac, thePacket, j);
-          }
-          thePacket[j] = LORAGbuffer[i];
-          j++;
-        }
-        transmitLoRa(broadcast_mac, thePacket, j);
-        lenLORAG = 0;
-
-        break;
-      }
-    case 1:
-      {
-        DataReading thePacket[lora_size];
-        int j = 0;
-        for (int i = 0; i < lenLORA1; i++) {
-          if ( j > lora_size) {
-            j = 0;
-            transmitLoRa(LoRa1, thePacket, j);
-          }
-          thePacket[j] = LORA1buffer[i];
-          j++;
-        }
-        transmitLoRa(LoRa1, thePacket, j);
-        lenLORA1 = 0;
-        break;
-      }
-    case 2:
-      {
-        DataReading thePacket[lora_size];
-        int j = 0;
-        for (int i = 0; i < lenLORA2; i++) {
-          if ( j > lora_size) {
-            j = 0;
-            transmitLoRa(LoRa2, thePacket, j);
-          }
-          thePacket[j] = LORA2buffer[i];
-          j++;
-        }
-        transmitLoRa(LoRa2, thePacket, j);
-        lenLORA2 = 0;
-
-        break;
-      }
-  }
-#endif
-}
-void releaseSerial() {
-  DBG("Releasing Serial.");
-  DynamicJsonDocument doc(24576);
-  for (int i = 0; i < lenSERIAL; i++) {
-    doc[i]["id"]   = SERIALbuffer[i].id;
-    doc[i]["type"] = SERIALbuffer[i].t;
-    doc[i]["data"] = SERIALbuffer[i].d;
-  }
-  serializeJson(doc, UART_IF);
-  UART_IF.println();
-  lenSERIAL = 0;
-}
-void releaseMQTT() {
-#ifdef USE_WIFI
-  DBG("Releasing MQTT.");
-  DynamicJsonDocument doc(24576);
-  for (int i = 0; i < lenMQTT; i++) {
-    doc[i]["id"]   = MQTTbuffer[i].id;
-    doc[i]["type"] = MQTTbuffer[i].t;
-    doc[i]["data"] = MQTTbuffer[i].d;
-  }
-  String outgoingString;
-  serializeJson(doc, outgoingString);
-  client.publish(TOPIC_DATA, (char*) outgoingString.c_str());
-  lenMQTT = 0;
-#endif
-}
-void reconnect() {
-#ifdef USE_WIFI
-  // Loop until reconnected
-  while (!client.connected()) {
-    // Attempt to connect
-    if (client.connect("FDRS_GATEWAY", mqtt_user, mqtt_pass)) {
-      // Subscribe
-      client.subscribe(TOPIC_COMMAND);
-    } else {
-      DBG("Connecting MQTT.");
-      delay(5000);
-    }
-  }
-#endif
-}
-void begin_espnow() {
-  DBG("Initializing ESP-NOW!");
-  WiFi.mode(WIFI_STA);
-  WiFi.disconnect();
-  // Init ESP-NOW for either ESP8266 or ESP32 and set MAC address
-#if defined(ESP8266)
-  wifi_set_macaddr(STATION_IF, selfAddress);
-  if (esp_now_init() != 0) {
-    return;
-  }
-  esp_now_set_self_role(ESP_NOW_ROLE_COMBO);
-  esp_now_register_send_cb(OnDataSent);
-  esp_now_register_recv_cb(OnDataRecv);
-  // Register peers
-#ifdef ESPNOW1_PEER
-  esp_now_add_peer(ESPNOW1, ESP_NOW_ROLE_COMBO, 0, NULL, 0);
-#endif
-#ifdef ESPNOW2_PEER
-  esp_now_add_peer(ESPNOW2, ESP_NOW_ROLE_COMBO, 0, NULL, 0);
-#endif
-#elif defined(ESP32)
-  esp_wifi_set_mac(WIFI_IF_STA, &selfAddress[0]);
-  if (esp_now_init() != ESP_OK) {
-    DBG("Error initializing ESP-NOW");
-    return;
-  }
-  esp_now_register_send_cb(OnDataSent);
-  esp_now_register_recv_cb(OnDataRecv);
-
-  peerInfo.channel = 0;
-  peerInfo.encrypt = false;
-  // Register first peer
-
-  memcpy(peerInfo.peer_addr, broadcast_mac, 6);
-  if (esp_now_add_peer(&peerInfo) != ESP_OK) {
-    DBG("Failed to add peer bcast");
-    return;
-  }
-#ifdef ESPNOW1_PEER
-  memcpy(peerInfo.peer_addr, ESPNOW1, 6);
-  if (esp_now_add_peer(&peerInfo) != ESP_OK) {
-    DBG("Failed to add peer 1");
-    return;
-  }
-#endif
-#ifdef ESPNOW2_PEER
-  memcpy(peerInfo.peer_addr, ESPNOW2, 6);
-  if (esp_now_add_peer(&peerInfo) != ESP_OK) {
-    DBG("Failed to add peer 2");
-    return;
-  }
-#endif
-#endif
-  DBG(" ESP-NOW Initialized.");
-}
->>>>>>> 9cd5972b
+}