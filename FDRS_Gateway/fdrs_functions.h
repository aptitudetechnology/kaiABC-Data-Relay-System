--- conflicted
+++ resolved
@@ -259,12 +259,12 @@
 
 #endif //USE_WIFI
 
-<<<<<<< HEAD
+
 // Function prototypes
 void transmitLoRa(uint16_t*, DataReading*, uint8_t);
 void transmitLoRa(uint16_t*, SystemPacket*, uint8_t);
 static uint16_t crc16_update(uint16_t, uint8_t);
-=======
+
 
 // CRC16 from https://github.com/4-20ma/ModbusMaster/blob/3a05ff87677a9bdd8e027d6906dc05ca15ca8ade/src/util/crc16.h#L71
 
@@ -294,7 +294,7 @@
   return crc;
 }
 
->>>>>>> 3c8f7a51
+
 
 #ifdef USE_ESPNOW
 // Set ESP-NOW send and receive callbacks for either ESP8266 or ESP32
