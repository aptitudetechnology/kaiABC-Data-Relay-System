--- conflicted
+++ resolved
@@ -20,15 +20,13 @@
   event_lora2
 };
 
-<<<<<<< HEAD
-=======
+
 enum {
   cmd_clear,
   cmd_ping,
   cmd_add,
 };
 
->>>>>>> 7cf9ea11
 #ifdef FDRS_DEBUG
 #define DBG(a) (Serial.println(a))
 #else
@@ -332,11 +330,8 @@
     memcpy(&logBuffer[logBufferPos], linebuf, strlen(linebuf)); //append line to buffer
     logBufferPos += strlen(linebuf);
   }
-<<<<<<< HEAD
   #endif //USE_xx_LOG
-=======
-#endif
->>>>>>> 7cf9ea11
+
 }
 
 void reconnect(short int attempts, bool silent) {
@@ -459,14 +454,11 @@
     thePacket[j] = theData[i];
     j++;
   }
-<<<<<<< HEAD
-  esp_now_send(NEWPEER, (uint8_t *) &thePacket, j * sizeof(DataReading));
-  esp_now_del_peer(NEWPEER);
-#endif //USE_ESPNOW
-=======
+
+
   esp_now_send(temp_peer, (uint8_t *) &thePacket, j * sizeof(DataReading));
   esp_now_del_peer(temp_peer);
->>>>>>> 7cf9ea11
+
 }
 
 void sendSerial() {
