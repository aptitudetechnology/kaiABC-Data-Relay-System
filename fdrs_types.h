--- conflicted
+++ resolved
@@ -5,8 +5,6 @@
 #include <string.h>
 
 typedef struct __attribute__((packed)) DataReading_t {
-
-<<<<<<< HEAD
     float data;
     uint16_t id;
     uint8_t type;
@@ -48,12 +46,6 @@
     }
 
 }Peer_t;
-=======
-typedef struct __attribute__((packed)) DataReading_t {
-    float data;
-    uint16_t id;
-    uint8_t type;
-} DataReading_t;
->>>>>>> 60b9e9be
+
 
 #endif