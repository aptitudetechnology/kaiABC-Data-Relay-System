#ifndef __FDRS_TYPES_H__
#define __FDRS_TYPES_H__

#include <stdint.h>
<<<<<<< HEAD
#include <string.h>


typedef struct __attribute__((packed)) DataReading_t {
=======

typedef struct __attribute__((packed)) DataReading {
>>>>>>> 9624300a
    float data;
    uint16_t id;
    uint8_t type;
    DataReading_t(): data(0.0),id(0),type(0){
    }
} DataReading_t;


typedef struct DataReadingBuffer_t{
    DataReading_t buffer[256];
    uint16_t len;

    DataReadingBuffer_t(){
        
    }

}DataReadingBuffer_t;


typedef struct Peer_t{

    uint8_t peer[6];
    Peer_t(){
        memset(peer,0,6);
    }

    void _copy(uint8_t p[6]){
        memcpy(peer,p,6);
    }
    uint8_t *_data(void){
        return peer;
    }

    bool operator==(Peer_t c){
        if(memcmp(this->peer,c.peer,6) == 0){
            return true;
        }
        return false;
    }

}Peer_t;

#endif<|MERGE_RESOLUTION|>--- conflicted
+++ resolved
@@ -2,15 +2,10 @@
 #define __FDRS_TYPES_H__
 
 #include <stdint.h>
-<<<<<<< HEAD
 #include <string.h>
 
+typedef struct __attribute__((packed)) DataReading_t {
 
-typedef struct __attribute__((packed)) DataReading_t {
-=======
-
-typedef struct __attribute__((packed)) DataReading {
->>>>>>> 9624300a
     float data;
     uint16_t id;
     uint8_t type;
