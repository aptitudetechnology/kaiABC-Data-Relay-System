<<<<<<< HEAD
//  FARM DATA RELAY SYSTEM
//
//  "fdrs_sensor.h"
//
//  Developed by Timm Bogner (timmbogner@gmail.com) for Sola Gratia Farm in Urbana, Illinois, USA.
//
#include "sensor_setup.h"
#if defined(ESP8266)
#include <ESP8266WiFi.h>
#include <espnow.h>
#elif defined(ESP32)
#include <esp_now.h>
#include <WiFi.h>
#include <esp_wifi.h>
#endif
#ifdef USE_LORA
#include <LoRa.h>
#endif

#ifdef GLOBALS
#define FDRS_BAND GLOBAL_BAND
#define FDRS_SF GLOBAL_SF
#else
#define FDRS_BAND BAND
#define FDRS_SF SF
#endif

#ifdef DEBUG
#define DBG(a) (Serial.println(a))
#else
#define DBG(a)
#endif

#define STATUS_T    0  // Status 
#define TEMP_T      1  // Temperature 
#define TEMP2_T     2  // Temperature #2
#define HUMIDITY_T  3  // Relative Humidity 
#define PRESSURE_T  4  // Atmospheric Pressure 
#define LIGHT_T     5  // Light (lux) 
#define SOIL_T      6  // Soil Moisture 
#define SOIL2_T     7  // Soil Moisture #2 
#define SOILR_T      8 // Soil Resistance 
#define SOILR2_T     9 // Soil Resistance #2 
#define OXYGEN_T    10 // Oxygen 
#define CO2_T       11 // Carbon Dioxide
#define WINDSPD_T   12 // Wind Speed
#define WINDHDG_T   13 // Wind Direction
#define RAINFALL_T  14 // Rainfall
#define MOTION_T    15 // Motion
#define VOLTAGE_T   16 // Voltage
#define VOLTAGE2_T  17 // Voltage #2
#define CURRENT_T   18 // Current
#define CURRENT2_T  19 // Current #2
#define IT_T        20 // Iterations

#define MAC_PREFIX  0xAA, 0xBB, 0xCC, 0xDD, 0xEE  // Should only be changed if implementing multiple FDRS systems.

typedef struct __attribute__((packed)) DataReading {
  float d;
  uint16_t id;
  uint8_t t;

} DataReading;

const uint16_t espnow_size = 250 / sizeof(DataReading);
uint8_t gatewayAddress[] = {MAC_PREFIX, GTWY_MAC};
uint8_t gtwyAddress[] = {gatewayAddress[3], gatewayAddress[4], GTWY_MAC};
uint8_t LoRaAddress[] = {0x42, 0x00};

uint32_t wait_time = 0;
DataReading fdrsData[espnow_size];
uint8_t data_count = 0;

void beginFDRS() {
#ifdef DEBUG
  Serial.begin(115200);
#endif
  DBG("FDRS Sensor ID " + String(READING_ID) + " initializing...");
  DBG(" Gateway: " + String (GTWY_MAC, HEX));
#ifdef POWER_CTRL
  DBG("Powering up the sensor array!");
  pinMode(POWER_CTRL, OUTPUT);
  digitalWrite(POWER_CTRL, 1);
#endif
  // Init ESP-NOW for either ESP8266 or ESP32 and set MAC address
#ifdef USE_ESPNOW
  DBG("Initializing ESP-NOW!");
  WiFi.mode(WIFI_STA);
  WiFi.disconnect();
#if defined(ESP8266)
  if (esp_now_init() != 0) {
    return;
  }
  esp_now_set_self_role(ESP_NOW_ROLE_COMBO);
  // Register peers
  esp_now_add_peer(gatewayAddress, ESP_NOW_ROLE_COMBO, 0, NULL, 0);
#elif defined(ESP32)
  if (esp_now_init() != ESP_OK) {
    DBG("Error initializing ESP-NOW");
    return;
  }
  esp_now_peer_info_t peerInfo;
  peerInfo.ifidx = WIFI_IF_STA;
  peerInfo.channel = 0;
  peerInfo.encrypt = false;
  // Register first peer
  memcpy(peerInfo.peer_addr, gatewayAddress, 6);
  if (esp_now_add_peer(&peerInfo) != ESP_OK) {
    DBG("Failed to add peer");
    return;
  }
#endif
  DBG(" ESP-NOW Initialized.");
#endif
#ifdef USE_LORA
  DBG("Initializing LoRa!");
  DBG(BAND);
  DBG(SF);
#ifdef ESP32
  SPI.begin(SCK, MISO, MOSI, SS);
#endif
  LoRa.setPins(SS, RST, DIO0);
  if (!LoRa.begin(FDRS_BAND)) {
    DBG("Unable to initialize LoRa!");
    while (1);
  }
  LoRa.setSpreadingFactor(FDRS_SF);
  DBG(" LoRa Initialized.");
#endif
}
void transmitLoRa(uint8_t* mac, DataReading * packet, uint8_t len) {
#ifdef USE_LORA
  uint8_t pkt[5 + (len * sizeof(DataReading))];
  memcpy(&pkt, mac, 3);  //
  memcpy(&pkt[3], &LoRaAddress, 2);
  memcpy(&pkt[5], packet, len * sizeof(DataReading));
  LoRa.beginPacket();
  LoRa.write((uint8_t*)&pkt, sizeof(pkt));
  LoRa.endPacket();
#endif
}
void sendFDRS() {
  DBG("Sending FDRS Packet!");
#ifdef USE_ESPNOW
  esp_now_send(gatewayAddress, (uint8_t *) &fdrsData, data_count * sizeof(DataReading));
  delay(5);
  DBG(" ESP-NOW sent.");
#endif
#ifdef USE_LORA
  transmitLoRa(gtwyAddress, fdrsData, data_count);
  DBG(" LoRa sent.");
#endif
  data_count = 0;
}
void loadFDRS(float d, uint8_t t) {
  DBG("Data loaded. Type: " + String(t));
  if (data_count > espnow_size) sendFDRS();
  DataReading dr;
  dr.id = READING_ID;
  dr.t = t;
  dr.d = d;
  fdrsData[data_count] = dr;
  data_count++;
}
void sleepFDRS(int sleep_time) {
  DBG("Sleepytime!");
#ifdef DEEP_SLEEP
  DBG(" Deep sleeping.");
#ifdef ESP32
  esp_sleep_enable_timer_wakeup(sleep_time * 1000000);
  esp_deep_sleep_start();
#endif
#ifdef ESP8266
  ESP.deepSleep(sleep_time * 1000000);
#endif
#endif
  DBG(" Delaying.");
  delay(sleep_time * 1000);
}
=======
//  FARM DATA RELAY SYSTEM
//
//  "fdrs_sensor.h"
//
//  Developed by Timm Bogner (timmbogner@gmail.com) for Sola Gratia Farm in Urbana, Illinois, USA.
//
#include "sensor_setup.h"
#if defined(ESP8266)
#include <ESP8266WiFi.h>
#include <espnow.h>
#elif defined(ESP32)
#include <esp_now.h>
#include <WiFi.h>
#include <esp_wifi.h>
#endif
#ifdef USE_LORA
#include <LoRa.h>
#endif

#ifdef GLOBALS
#define FDRS_BAND GLOBAL_BAND
#define FDRS_SF GLOBAL_SF
#else
#define FDRS_BAND BAND
#define FDRS_SF SF
#endif

#ifdef DEBUG
#define DBG(a) (Serial.println(a))
#else
#define DBG(a)
#endif

#define STATUS_T        0  // Status 
#define TEMP_T          1  // Temperature 
#define TEMP2_T         2  // Temperature #2
#define HUMIDITY_T      3  // Relative Humidity 
#define PRESSURE_T      4  // Atmospheric Pressure 
#define LIGHT_T         5  // Light (lux) 
#define SOIL_T          6  // Soil Moisture 
#define SOIL2_T         7  // Soil Moisture #2 
#define SOILR_T         8 // Soil Resistance 
#define SOILR2_T        9 // Soil Resistance #2 
#define OXYGEN_T        10 // Oxygen 
#define CO2_T           11 // Carbon Dioxide
#define WINDSPD_T       12 // Wind Speed
#define WINDHDG_T       13 // Wind Direction
#define RAINFALL_T      14 // Rainfall
#define MOTION_T        15 // Motion
#define VOLTAGE_T       16 // Voltage
#define VOLTAGE2_T      17 // Voltage #2
#define CURRENT_T       18 // Current
#define CURRENT2_T      19 // Current #2
#define IT_T            20 // Iterations
#define LATITUDE_T      21 // GPS Latitude
#define LONGITUDE_T     22 // GPS Longitude
#define ALTITUDE_T      23 // GPS Altitude

#define MAC_PREFIX  0xAA, 0xBB, 0xCC, 0xDD, 0xEE  // Should only be changed if implementing multiple FDRS systems.

typedef struct __attribute__((packed)) DataReading {
  float d;
  uint16_t id;
  uint8_t t;

} DataReading;

const uint16_t espnow_size = 250 / sizeof(DataReading);
uint8_t gatewayAddress[] = {MAC_PREFIX, GTWY_MAC};
uint8_t gtwyAddress[] = {gatewayAddress[3], gatewayAddress[4], GTWY_MAC};
uint8_t LoRaAddress[] = {0x42, 0x00};

uint32_t wait_time = 0;
DataReading fdrsData[espnow_size];
uint8_t data_count = 0;

void beginFDRS() {
#ifdef DEBUG
  Serial.begin(115200);
#endif
  DBG("FDRS Sensor ID " + String(READING_ID) + " initializing...");
  DBG(" Gateway: " + String (GTWY_MAC, HEX));
#ifdef POWER_CTRL
  DBG("Powering up the sensor array!");
  pinMode(POWER_CTRL, OUTPUT);
  digitalWrite(POWER_CTRL, 1);
#endif
  // Init ESP-NOW for either ESP8266 or ESP32 and set MAC address
#ifdef USE_ESPNOW
  DBG("Initializing ESP-NOW!");
  WiFi.mode(WIFI_STA);
  WiFi.disconnect();
#if defined(ESP8266)
  if (esp_now_init() != 0) {
    return;
  }
  esp_now_set_self_role(ESP_NOW_ROLE_COMBO);
  // Register peers
  esp_now_add_peer(gatewayAddress, ESP_NOW_ROLE_COMBO, 0, NULL, 0);
#elif defined(ESP32)
  if (esp_now_init() != ESP_OK) {
    DBG("Error initializing ESP-NOW");
    return;
  }
  esp_now_peer_info_t peerInfo;
  peerInfo.ifidx = WIFI_IF_STA;
  peerInfo.channel = 0;
  peerInfo.encrypt = false;
  // Register first peer
  memcpy(peerInfo.peer_addr, gatewayAddress, 6);
  if (esp_now_add_peer(&peerInfo) != ESP_OK) {
    DBG("Failed to add peer");
    return;
  }
#endif
  DBG(" ESP-NOW Initialized.");
#endif
#ifdef USE_LORA
  DBG("Initializing LoRa!");
  DBG(BAND);
  DBG(SF);
#ifdef ESP32
  SPI.begin(SCK, MISO, MOSI, SS);
#endif
  LoRa.setPins(SS, RST, DIO0);
  if (!LoRa.begin(FDRS_BAND)) {
    DBG("Unable to initialize LoRa!");
    while (1);
  }
  LoRa.setSpreadingFactor(FDRS_SF);
  DBG(" LoRa Initialized.");
#endif
}
void transmitLoRa(uint8_t* mac, DataReading * packet, uint8_t len) {
#ifdef USE_LORA
  uint8_t pkt[5 + (len * sizeof(DataReading))];
  memcpy(&pkt, mac, 3);  //
  memcpy(&pkt[3], &LoRaAddress, 2);
  memcpy(&pkt[5], packet, len * sizeof(DataReading));
  LoRa.beginPacket();
  LoRa.write((uint8_t*)&pkt, sizeof(pkt));
  LoRa.endPacket();
#endif
}
void sendFDRS() {
  DBG("Sending FDRS Packet!");
#ifdef USE_ESPNOW
  esp_now_send(gatewayAddress, (uint8_t *) &fdrsData, data_count * sizeof(DataReading));
  delay(5);
  DBG(" ESP-NOW sent.");
#endif
#ifdef USE_LORA
  transmitLoRa(gtwyAddress, fdrsData, data_count);
  DBG(" LoRa sent.");
#endif
  data_count = 0;
}
void loadFDRS(float d, uint8_t t) {
  DBG("Data loaded. Type: " + String(t));
  if (data_count > espnow_size) sendFDRS();
  DataReading dr;
  dr.id = READING_ID;
  dr.t = t;
  dr.d = d;
  fdrsData[data_count] = dr;
  data_count++;
}
void sleepFDRS(int sleep_time) {
  DBG("Sleepytime!");
#ifdef DEEP_SLEEP
  DBG(" Deep sleeping.");
#ifdef ESP32
  esp_sleep_enable_timer_wakeup(sleep_time * 1000000);
  esp_deep_sleep_start();
#endif
#ifdef ESP8266
  ESP.deepSleep(sleep_time * 1000000);
#endif
#endif
  DBG(" Delaying.");
  delay(sleep_time * 1000);
}
>>>>>>> b3dd6abf
<|MERGE_RESOLUTION|>--- conflicted
+++ resolved
@@ -1,184 +1,3 @@
-<<<<<<< HEAD
-//  FARM DATA RELAY SYSTEM
-//
-//  "fdrs_sensor.h"
-//
-//  Developed by Timm Bogner (timmbogner@gmail.com) for Sola Gratia Farm in Urbana, Illinois, USA.
-//
-#include "sensor_setup.h"
-#if defined(ESP8266)
-#include <ESP8266WiFi.h>
-#include <espnow.h>
-#elif defined(ESP32)
-#include <esp_now.h>
-#include <WiFi.h>
-#include <esp_wifi.h>
-#endif
-#ifdef USE_LORA
-#include <LoRa.h>
-#endif
-
-#ifdef GLOBALS
-#define FDRS_BAND GLOBAL_BAND
-#define FDRS_SF GLOBAL_SF
-#else
-#define FDRS_BAND BAND
-#define FDRS_SF SF
-#endif
-
-#ifdef DEBUG
-#define DBG(a) (Serial.println(a))
-#else
-#define DBG(a)
-#endif
-
-#define STATUS_T    0  // Status 
-#define TEMP_T      1  // Temperature 
-#define TEMP2_T     2  // Temperature #2
-#define HUMIDITY_T  3  // Relative Humidity 
-#define PRESSURE_T  4  // Atmospheric Pressure 
-#define LIGHT_T     5  // Light (lux) 
-#define SOIL_T      6  // Soil Moisture 
-#define SOIL2_T     7  // Soil Moisture #2 
-#define SOILR_T      8 // Soil Resistance 
-#define SOILR2_T     9 // Soil Resistance #2 
-#define OXYGEN_T    10 // Oxygen 
-#define CO2_T       11 // Carbon Dioxide
-#define WINDSPD_T   12 // Wind Speed
-#define WINDHDG_T   13 // Wind Direction
-#define RAINFALL_T  14 // Rainfall
-#define MOTION_T    15 // Motion
-#define VOLTAGE_T   16 // Voltage
-#define VOLTAGE2_T  17 // Voltage #2
-#define CURRENT_T   18 // Current
-#define CURRENT2_T  19 // Current #2
-#define IT_T        20 // Iterations
-
-#define MAC_PREFIX  0xAA, 0xBB, 0xCC, 0xDD, 0xEE  // Should only be changed if implementing multiple FDRS systems.
-
-typedef struct __attribute__((packed)) DataReading {
-  float d;
-  uint16_t id;
-  uint8_t t;
-
-} DataReading;
-
-const uint16_t espnow_size = 250 / sizeof(DataReading);
-uint8_t gatewayAddress[] = {MAC_PREFIX, GTWY_MAC};
-uint8_t gtwyAddress[] = {gatewayAddress[3], gatewayAddress[4], GTWY_MAC};
-uint8_t LoRaAddress[] = {0x42, 0x00};
-
-uint32_t wait_time = 0;
-DataReading fdrsData[espnow_size];
-uint8_t data_count = 0;
-
-void beginFDRS() {
-#ifdef DEBUG
-  Serial.begin(115200);
-#endif
-  DBG("FDRS Sensor ID " + String(READING_ID) + " initializing...");
-  DBG(" Gateway: " + String (GTWY_MAC, HEX));
-#ifdef POWER_CTRL
-  DBG("Powering up the sensor array!");
-  pinMode(POWER_CTRL, OUTPUT);
-  digitalWrite(POWER_CTRL, 1);
-#endif
-  // Init ESP-NOW for either ESP8266 or ESP32 and set MAC address
-#ifdef USE_ESPNOW
-  DBG("Initializing ESP-NOW!");
-  WiFi.mode(WIFI_STA);
-  WiFi.disconnect();
-#if defined(ESP8266)
-  if (esp_now_init() != 0) {
-    return;
-  }
-  esp_now_set_self_role(ESP_NOW_ROLE_COMBO);
-  // Register peers
-  esp_now_add_peer(gatewayAddress, ESP_NOW_ROLE_COMBO, 0, NULL, 0);
-#elif defined(ESP32)
-  if (esp_now_init() != ESP_OK) {
-    DBG("Error initializing ESP-NOW");
-    return;
-  }
-  esp_now_peer_info_t peerInfo;
-  peerInfo.ifidx = WIFI_IF_STA;
-  peerInfo.channel = 0;
-  peerInfo.encrypt = false;
-  // Register first peer
-  memcpy(peerInfo.peer_addr, gatewayAddress, 6);
-  if (esp_now_add_peer(&peerInfo) != ESP_OK) {
-    DBG("Failed to add peer");
-    return;
-  }
-#endif
-  DBG(" ESP-NOW Initialized.");
-#endif
-#ifdef USE_LORA
-  DBG("Initializing LoRa!");
-  DBG(BAND);
-  DBG(SF);
-#ifdef ESP32
-  SPI.begin(SCK, MISO, MOSI, SS);
-#endif
-  LoRa.setPins(SS, RST, DIO0);
-  if (!LoRa.begin(FDRS_BAND)) {
-    DBG("Unable to initialize LoRa!");
-    while (1);
-  }
-  LoRa.setSpreadingFactor(FDRS_SF);
-  DBG(" LoRa Initialized.");
-#endif
-}
-void transmitLoRa(uint8_t* mac, DataReading * packet, uint8_t len) {
-#ifdef USE_LORA
-  uint8_t pkt[5 + (len * sizeof(DataReading))];
-  memcpy(&pkt, mac, 3);  //
-  memcpy(&pkt[3], &LoRaAddress, 2);
-  memcpy(&pkt[5], packet, len * sizeof(DataReading));
-  LoRa.beginPacket();
-  LoRa.write((uint8_t*)&pkt, sizeof(pkt));
-  LoRa.endPacket();
-#endif
-}
-void sendFDRS() {
-  DBG("Sending FDRS Packet!");
-#ifdef USE_ESPNOW
-  esp_now_send(gatewayAddress, (uint8_t *) &fdrsData, data_count * sizeof(DataReading));
-  delay(5);
-  DBG(" ESP-NOW sent.");
-#endif
-#ifdef USE_LORA
-  transmitLoRa(gtwyAddress, fdrsData, data_count);
-  DBG(" LoRa sent.");
-#endif
-  data_count = 0;
-}
-void loadFDRS(float d, uint8_t t) {
-  DBG("Data loaded. Type: " + String(t));
-  if (data_count > espnow_size) sendFDRS();
-  DataReading dr;
-  dr.id = READING_ID;
-  dr.t = t;
-  dr.d = d;
-  fdrsData[data_count] = dr;
-  data_count++;
-}
-void sleepFDRS(int sleep_time) {
-  DBG("Sleepytime!");
-#ifdef DEEP_SLEEP
-  DBG(" Deep sleeping.");
-#ifdef ESP32
-  esp_sleep_enable_timer_wakeup(sleep_time * 1000000);
-  esp_deep_sleep_start();
-#endif
-#ifdef ESP8266
-  ESP.deepSleep(sleep_time * 1000000);
-#endif
-#endif
-  DBG(" Delaying.");
-  delay(sleep_time * 1000);
-}
-=======
 //  FARM DATA RELAY SYSTEM
 //
 //  "fdrs_sensor.h"
@@ -360,5 +179,4 @@
 #endif
   DBG(" Delaying.");
   delay(sleep_time * 1000);
-}
->>>>>>> b3dd6abf
+}