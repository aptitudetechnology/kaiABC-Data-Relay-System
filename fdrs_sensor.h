--- conflicted
+++ resolved
@@ -384,10 +384,8 @@
 #endif
 #ifdef USE_LORA
   transmitLoRa(&gtwyAddress, fdrsData, data_count);
-<<<<<<< HEAD
-=======
+
   DBG(" LoRa sent.");
->>>>>>> 248f7c67
 #endif
   data_count = 0;
   returnCRC = CRC_NULL;
